--- conflicted
+++ resolved
@@ -322,13 +322,8 @@
 
 
 	def onMessage(self, intent: str, session: DialogSession) -> bool:
-<<<<<<< HEAD
-		if self._supportedIntents is None:
-			raise NotImplementedError(f'[{self.name}] onMessage must be implemented!')
-=======
 		if self._supportedIntents[intent] is None:
 			raise NotImplementedError(f'[{self.name}] onMessage must be implemented when no intent: function dict is provided"!')
->>>>>>> 2d29d0e5
 
 		try:
 			return self._supportedIntents[intent](intent=intent, session=session)
