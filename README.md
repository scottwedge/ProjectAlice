<<<<<<< HEAD
<h1 align=center style="max-width: 100%;">
  <a href="https://project-alice-assistant.github.io/docs/"><img width="800" alt="Project Alice Logo" src="https://raw.githubusercontent.com/project-alice-assistant/docs/master/docs/.vuepress/public/projectalice.png"></a><br/>
  <a href="https://project-alice-assistant.github.io/docs/">@ProjectAlice/docs</a>
</h1>

<p align=center style="line-height: 2;">
  <a href="LICENSE" target="_blank"><img src="https://img.shields.io/github/license/project-alice-assistant/ProjectAlice" alt="License" /></a>
  <a href="https://discord.gg/Jfcj355" target="_blank"><img alt="Discord" src="https://img.shields.io/discord/579345007518154752?logo=discord"></a><br/>
  <a href="https://github.com/project-alice-assistant/ProjectAlice/actions" target="_blank"><img alt="unit tests" src="https://github.com/project-alice-assistant/ProjectAlice/workflows/Unit%20Tests/badge.svg"></a>
  <a href="https://coveralls.io/github/project-alice-assistant/ProjectAlice?branch=HEAD" target="_blank"><img alt="Coverage Status" src="https://coveralls.io/repos/github/project-alice-assistant/ProjectAlice/badge.svg?branch=HEAD"></a>
  <a href="https://codeclimate.com/github/project-alice-assistant/ProjectAlice/maintainability" target="_blank"><img alt="Maintainability" src="https://api.codeclimate.com/v1/badges/ab9aa78508dcccc85b12/maintainability"></a>
  <a href="https://www.codacy.com/manual/project-alice-assistant/ProjectAlice?utm_source=github.com&amp;utm_medium=referral&amp;utm_content=project-alice-assistant/ProjectAlice&amp;utm_campaign=Badge_Grade" target="_blank"><img alt="Codacy Badge" src="https://api.codacy.com/project/badge/Grade/55399302e9614fb18a354fb9345dff29"></a>
</p>

Project Alice is a smart voice home assistant that is completly modular and extensible. It was first built around Snips therefore runs entirely offline and never sends or shares your voice interactions with anyone, Project Alice **guarantees** your privacy in your home or wherever you’re using Project Alice.
=======
[![Liberapay receiving](https://img.shields.io/liberapay/receives/Psycho)](https://liberapay.com/Psycho)

[![Maintainability](https://api.codeclimate.com/v1/badges/ab9aa78508dcccc85b12/maintainability)](https://codeclimate.com/github/project-alice-powered-by-snips/ProjectAlice/maintainability) [![Codacy Badge](https://api.codacy.com/project/badge/Grade/55399302e9614fb18a354fb9345dff29)](https://www.codacy.com/manual/Psychokiller1888/ProjectAlice?utm_source=github.com&amp;utm_medium=referral&amp;utm_content=project-alice-powered-by-snips/ProjectAlice&amp;utm_campaign=Badge_Grade) ![GitHub language count](https://img.shields.io/github/languages/count/Psychokiller1888/ProjectAlice) ![GitHub top language](https://img.shields.io/github/languages/top/Psychokiller1888/ProjectAlice) ![GitHub](https://img.shields.io/github/license/Psychokiller1888/ProjectAlice) [![Documentation Status](https://readthedocs.org/projects/projectalice/badge/?version=latest)](https://projectalice.readthedocs.io/en/latest/?badge=latest) ![Open issues](https://img.shields.io/github/issues-raw/Psychokiller1888/ProjectAlice) ![GitHub contributors](https://img.shields.io/github/contributors/Psychokiller1888/ProjectAlice) ![Discord](https://img.shields.io/discord/579345007518154752)

# ProjectAlice
Project Alice is a smart voice home assistant completely based on [Snips](https://snips.ai) that is modular and extensible. Since Snips runs entirely offline and never sends or shares your voice interactions with anyone, Project Alice **guarantees** your privacy in your home or wherever you’re using Project Alice.
>>>>>>> d2aa0f51

However, as an option, since we've built Project Alice on top of Snips, Project Alice can be configured to use some online alternatives and fall backs (for example, using Amazon or Google’s Text to Speech engines), just like Snips. Since Snips (and the Project Alice team) strongly believe that decisions about your privacy should be made by you and you alone, these options are all disabled by default.

## Installing
Please follow the [wiki](https://github.com/project-alice-assistant/ProjectAlice/wiki/Installing)

## Chat with us and the community
Join us on our [Discord server](https://discord.gg/Jfcj355)


<<<<<<< HEAD
## Who made this?
The original code base was started at the end 2015 and several rewrites made it what it is today. It was entirely written by me *Psycho* until recently, where I decided to make the code openly available to the world. 
=======
# Who made this?
The original code base was started at the end 2015 and several rewrites made it what it is today. It was entirely written by me *Psycho* until recently, where I decided to make the code openly available to the world.
>>>>>>> d2aa0f51

In of May 2019, *Jierka* joined the project to prepare Project Alice for a public release by providing quality code, fresh ideas and insights for the project. At the same time *maxbachmann* also joined the project, at first to translate to German for the release, but soon moved beyond his initial commitment and started contributing to the refactoring, rewrite and skill production.

If you want to use Project Alice in a non-commercial setting, I’m not asking you for any money, or a financial contribution, but as the license states, you should try to give back for what you've been given; please share your improvements and add-ons to the rest of us, in the form of pull requests.

## How does it run? What's special about it?
Glad you asked! It's been made very modular, in fact it runs using user developed skills. You won't have to use any console to train your assistant, we have made a way for the creators to share their skills with the language training included, the whole assistant part is automated.

Adding new skills is as easy as using either our CLI or a ticketing system. Updates are automatic, so over time the skills will get better and better with the community input to improve utterances and adding more language support.

Project Alice goes far beyond just acting on your voice requests.  Project Alice is meant as an event driven automation system for your home.  Anything that triggers an event (a voice request or a sensor changing states are considered “events” by Project Alice) can be used by skills to drive further interactions.  For example, a sensor indicating "HighCO2" or "TemperatureTooCold" can be used by a skill to create interactions (e.g. Alice announcing, “Warning high CO2 Level detected, move to fresh air immediately” or “It seems a bit chilly, would you like me to turn up the heat?”.  The only limits are your imagination!!

Finally, Project Alice has her own mood (which can vary based on your interactions with her), can use different voices for different users, knows which user is talking to her, and even likes or dislikes people based on their interactions with her. She can also automate your home routines by using a customization skill (e.g. turn on air conditioning and lights when a sensor indicates it is too hot and the sun has set).

This is only scratching the surface of Project Alice can and will be able to do... If you want more, I highly suggest you give it a try.


## Project Alice, as in "Resident Evil", isn't that scary?
Ok, yes, I do admit if you’re familiar with the game it may sound a bit scary, but you have my word no one will get hurt fighting against the Umbrella Corporation :). Bottom line, I just really like the Red Queen in that movie/game series so I decided to name the voice assistant Alice, and that naturally lead to me calling the project, Project Alice.


## Where does it run?
Well, since it's written in Python, as of now on Linux architecture. This means a Raspberry Pi and some other platforms such as the respeaker core or the Matrix Creator are the best choices for a hardware platform. As for which Raspberry Pi, a raspberry 3, 3b, 3b+, 3A+ or 4 for the main unit are good choices. You cannot run Alice on a pi zero but pi zero is more than enough for satellites. A satellite runs a subset of the Alice platform, and sends and receives interactions to the main unit.
Well, since it's written in Python, as of now on Linux architecture. This means a Raspberry Pi and some other platforms such as the respeaker core or the Matrix Creator are the best choices for a hardware platform. As for which Raspberry Pi, a raspberry 3, 3b, 3b+, 3A+ or 4 for the main unit are good choices. You cannot run Alice on a pi zero but pi zero is more than enough for satellites. A satellite runs a subset of the Alice platform, and sends and receives interactions to the main unit.


## Can we contribute?
Hey, did you skip ahead and not read what I wrote a bit earlier? You have to! Just kidding, but yes, your contributions are more than welcome, be it core side or on the skill side. You'll find more about the guidelines on our wiki.

## 📝 Feedback
Please file an [Issue](https://github.com/project-alice-assistant/ProjectAlice/issues).

## 🛣️ Roadmap
See our [Roadmap](https://github.com/project-alice-assistant/ProjectAlice/milestones).

## 📜 License
Project Alice ships under GPLv3, it means you are free to use and redistribute our code but are not allowed to use any part of it under a closed license. Give the community back what you've been given!
Regarding third party tools, scripts, material we use, I took care to mention original creators in files and respect their copyright. If something has slept under my supervision know that it was in no case intended and is the result of a mistake and I ask you to contact me directly to solve the issue asap.

## Third party copyrights
If you see or find a copyright breach, feel free to contact us immediately. It is not our intention to steal anyone else's work or plagiarize your work and is just the result of a missunderstanding that we will gladly fix immediately!


## Special thanks and retired official devs
-   December 2020 - *Snips* for the wonderful tool we could use for all these years! Sonos? You suck!
-   May 2019 - November 2019: *Jierka* for the work provided on the core


## Other repositories
-   [Project Alice Skills](https://github.com/project-alice-assistant/ProjectAliceSkills)
-   [Project Alice Amazon Polly and Google WaveNet cached TTS speeches](https://github.com/project-alice-assistant/ProjectAliceCachedSpeeches)

-   [Donate](https://paypal.me/Psychokiller1888)
-   [Fund](https://liberapay.com/Psycho)<|MERGE_RESOLUTION|>--- conflicted
+++ resolved
@@ -1,4 +1,3 @@
-<<<<<<< HEAD
 <h1 align=center style="max-width: 100%;">
   <a href="https://project-alice-assistant.github.io/docs/"><img width="800" alt="Project Alice Logo" src="https://raw.githubusercontent.com/project-alice-assistant/docs/master/docs/.vuepress/public/projectalice.png"></a><br/>
   <a href="https://project-alice-assistant.github.io/docs/">@ProjectAlice/docs</a>
@@ -14,14 +13,6 @@
 </p>
 
 Project Alice is a smart voice home assistant that is completly modular and extensible. It was first built around Snips therefore runs entirely offline and never sends or shares your voice interactions with anyone, Project Alice **guarantees** your privacy in your home or wherever you’re using Project Alice.
-=======
-[![Liberapay receiving](https://img.shields.io/liberapay/receives/Psycho)](https://liberapay.com/Psycho)
-
-[![Maintainability](https://api.codeclimate.com/v1/badges/ab9aa78508dcccc85b12/maintainability)](https://codeclimate.com/github/project-alice-powered-by-snips/ProjectAlice/maintainability) [![Codacy Badge](https://api.codacy.com/project/badge/Grade/55399302e9614fb18a354fb9345dff29)](https://www.codacy.com/manual/Psychokiller1888/ProjectAlice?utm_source=github.com&amp;utm_medium=referral&amp;utm_content=project-alice-powered-by-snips/ProjectAlice&amp;utm_campaign=Badge_Grade) ![GitHub language count](https://img.shields.io/github/languages/count/Psychokiller1888/ProjectAlice) ![GitHub top language](https://img.shields.io/github/languages/top/Psychokiller1888/ProjectAlice) ![GitHub](https://img.shields.io/github/license/Psychokiller1888/ProjectAlice) [![Documentation Status](https://readthedocs.org/projects/projectalice/badge/?version=latest)](https://projectalice.readthedocs.io/en/latest/?badge=latest) ![Open issues](https://img.shields.io/github/issues-raw/Psychokiller1888/ProjectAlice) ![GitHub contributors](https://img.shields.io/github/contributors/Psychokiller1888/ProjectAlice) ![Discord](https://img.shields.io/discord/579345007518154752)
-
-# ProjectAlice
-Project Alice is a smart voice home assistant completely based on [Snips](https://snips.ai) that is modular and extensible. Since Snips runs entirely offline and never sends or shares your voice interactions with anyone, Project Alice **guarantees** your privacy in your home or wherever you’re using Project Alice.
->>>>>>> d2aa0f51
 
 However, as an option, since we've built Project Alice on top of Snips, Project Alice can be configured to use some online alternatives and fall backs (for example, using Amazon or Google’s Text to Speech engines), just like Snips. Since Snips (and the Project Alice team) strongly believe that decisions about your privacy should be made by you and you alone, these options are all disabled by default.
 
@@ -32,13 +23,8 @@
 Join us on our [Discord server](https://discord.gg/Jfcj355)
 
 
-<<<<<<< HEAD
 ## Who made this?
-The original code base was started at the end 2015 and several rewrites made it what it is today. It was entirely written by me *Psycho* until recently, where I decided to make the code openly available to the world. 
-=======
-# Who made this?
 The original code base was started at the end 2015 and several rewrites made it what it is today. It was entirely written by me *Psycho* until recently, where I decided to make the code openly available to the world.
->>>>>>> d2aa0f51
 
 In of May 2019, *Jierka* joined the project to prepare Project Alice for a public release by providing quality code, fresh ideas and insights for the project. At the same time *maxbachmann* also joined the project, at first to translate to German for the release, but soon moved beyond his initial commitment and started contributing to the refactoring, rewrite and skill production.
 
